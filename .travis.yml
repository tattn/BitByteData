# TODO: There is probably a way to simplify this very explicit build matrix.
jobs:
  include:
    - stage: test
      language: swift
      os: osx
<<<<<<< HEAD
      osx_image: xcode10.3
=======
      osx_image: xcode10.1 # Swift 4.2
>>>>>>> 9ac7d7f3
      script:
      - swift build
      - swift test --filter BitByteDataTests
      - swift build -c release # Check Release build just in case.
    - stage: test
      language: swift
      os: osx
<<<<<<< HEAD
      osx_image: xcode11.3
=======
      osx_image: xcode10.3 # Swift 5.0
      script:
      - swift build
      - swift test --filter BitByteDataTests
      - swift build -c release # Check Release build just in case.
    - stage: test
      language: swift
      os: osx
      osx_image: xcode11.3 # Swift 5.1
      script:
      - swift build
      - swift test --filter BitByteDataTests
      - swift build -c release # Check Release build just in case.
    - stage: test
      language: swift
      os: osx
      osx_image: xcode11.4 # Swift 5.2
      script:
      - swift build
      - swift test --filter BitByteDataTests
      - swift build -c release # Check Release build just in case.
    - stage: test
      language: generic
      os: linux
      dist: xenial
      env:
      - SWIFT_VERSION=4.2
      install:
      - eval "$(curl -sL https://swiftenv.fuller.li/install.sh)"
      script:
      - swift build
      - swift test --filter BitByteDataTests
      - swift build -c release # Check Release build just in case.
    - stage: test
      language: generic
      os: linux
      dist: xenial
      env:
      - SWIFT_VERSION=5.0
      install:
      - eval "$(curl -sL https://swiftenv.fuller.li/install.sh)"
      script:
      - swift build
      - swift test --filter BitByteDataTests
      - swift build -c release # Check Release build just in case.
    - stage: test
      language: generic
      os: linux
      dist: xenial
      env:
      - SWIFT_VERSION=5.1
      install:
      - eval "$(curl -sL https://swiftenv.fuller.li/install.sh)"
>>>>>>> 9ac7d7f3
      script:
      - swift build
      - swift test --filter BitByteDataTests
      - swift build -c release # Check Release build just in case.
    - stage: test
      language: generic
      os: linux
      dist: xenial
      env:
      - SWIFT_VERSION=5.2
      install:
      - eval "$(curl -sL https://swiftenv.fuller.li/install.sh)"
      script:
      - swift build
      - swift test --filter BitByteDataTests
      - swift build -c release # Check Release build just in case.
    - stage: benchmark
      language: swift
      os: osx
<<<<<<< HEAD
      osx_image: xcode10.3
      script:
      - ./benchmarks.py run
    - stage: benchmark
      if: NOT (tag IS present)
      language: swift
      os: osx
      osx_image: xcode11.3
=======
      osx_image: xcode10.1 # Swift 4.2
      script:
      - ./benchmarks.py run
    - stage: benchmark
      language: swift
      os: osx
      osx_image: xcode10.3 # Swift 5.0
      script:
      - ./benchmarks.py run
    - stage: benchmark
      language: swift
      os: osx
      osx_image: xcode11.3 # Swift 5.1
      script:
      - ./benchmarks.py run
    - stage: benchmark
      language: swift
      os: osx
      osx_image: xcode11.4 # Swift 5.2
>>>>>>> 9ac7d7f3
      script:
      - ./benchmarks.py run
    - stage: benchmark
      if: NOT (tag IS present)
      language: generic
      os: linux
      dist: xenial
      env:
      - SWIFT_VERSION=4.2
      install:
      - eval "$(curl -sL https://swiftenv.fuller.li/install.sh)"
      script:
      - ./benchmarks.py run
    - stage: benchmark
      if: NOT (tag IS present)
      language: generic
      os: linux
      dist: xenial
      env:
      - SWIFT_VERSION=5.0
      install:
      - eval "$(curl -sL https://swiftenv.fuller.li/install.sh)"
      script:
      - ./benchmarks.py run
    - stage: benchmark
      if: NOT (tag IS present)
      language: generic
      os: linux
      dist: xenial
      env:
      - SWIFT_VERSION=5.1
      install:
      - eval "$(curl -sL https://swiftenv.fuller.li/install.sh)"
      script:
      - ./benchmarks.py run
    - stage: benchmark
      if: NOT (tag IS present)
      language: generic
      os: linux
      dist: xenial
      env:
      - SWIFT_VERSION=5.2
      install:
      - eval "$(curl -sL https://swiftenv.fuller.li/install.sh)"
      script:
      - ./benchmarks.py run
    - stage: deploy
      if: tag IS present
      language: generic
      os: osx
<<<<<<< HEAD
      osx_image: xcode11.3
=======
      osx_image: xcode11.4
>>>>>>> 9ac7d7f3
      env:
        secure: fmKQgrPRx2iisNPzxDhOTfXPsnQMJxDgIMItVNjl1AKByraOpiDAGVESySvy+vwQqITCB/BfvdkW7smAPcvFJxIPRx1v4J0VY9kGHdnafMw35XY0Vj9soYkzNS4zrUebxY2gWkGM6Q6dgLOGT/9MSEyWqXBTtVz9sLwA7yr3ZI72yZDbcSz3XGa1fFZRVfwv3I+bmuozG7dq7tyqcSKgRZnHg1VvaRdxcaGqSGSUsNu0YLzmNedujNcU+gTXcxMdrXA1eaheHc2pwNA0TDf3KkefJpaVMXrA/Un8e9MaJ1lMnPlIiEI3dPTuogtQY7p59vgulBNBPEJovTHI0jCaNyLUkTkHgGcUuOwHqwUIKZCEiiqM1j12sdLo4O2tAdNaNHDtd8D3bCakrdJxXlUWVfjrCwvBB555gd0drRirQgYX+5gGFwnTQE8tOcjK4qUvJaOAouHsnm/DmW+fLJPX76KoU6QOtGJt6PQ92yBgKRhaSg/sQ28WPuCmF2p7BuUSuULxcM2LU5eA5aFxayoZvR2E9uvfFxnFh01iV6clcZo25U03AuxJmuI7Mhl83amj8bm5CRBbuRw5sIljXfBujFUel+kz/HXalS7lStqH9iPyiQvh24WkPzHKNQdjRI7v3kyrVSXJ3Xl6+fopXqr/25MwqD4bt57QgglJ2IQtnLM=
      addons:
        homebrew:
          packages:
          - carthage
          - sourcekitten
          update: true
      install:
      - gem install -N jazzy
      - gem update -N cocoapods
      before_deploy:
      - >
        if ! [ "$BEFORE_DEPLOY_RUN" ]; then
          export BEFORE_DEPLOY_RUN=1;
          # Build Carthage archive.
          carthage build --no-skip-current
          carthage archive BitByteData
          # Generate documentation.
          sourcekitten doc --spm-module BitByteData > docs.json
          jazzy
        fi
      deploy:
      - provider: releases
        api_key: $GITHUB_TOKEN
        file: "BitByteData.framework.zip"
        on:
          tags: true
      - provider: pages
        github_token: $GITHUB_TOKEN
        local_dir: docs
        on:
          tags: true
          # Don't upload documentation if it is a test release.
          condition: $(git describe) != *"test"*<|MERGE_RESOLUTION|>--- conflicted
+++ resolved
@@ -4,21 +4,6 @@
     - stage: test
       language: swift
       os: osx
-<<<<<<< HEAD
-      osx_image: xcode10.3
-=======
-      osx_image: xcode10.1 # Swift 4.2
->>>>>>> 9ac7d7f3
-      script:
-      - swift build
-      - swift test --filter BitByteDataTests
-      - swift build -c release # Check Release build just in case.
-    - stage: test
-      language: swift
-      os: osx
-<<<<<<< HEAD
-      osx_image: xcode11.3
-=======
       osx_image: xcode10.3 # Swift 5.0
       script:
       - swift build
@@ -45,18 +30,6 @@
       os: linux
       dist: xenial
       env:
-      - SWIFT_VERSION=4.2
-      install:
-      - eval "$(curl -sL https://swiftenv.fuller.li/install.sh)"
-      script:
-      - swift build
-      - swift test --filter BitByteDataTests
-      - swift build -c release # Check Release build just in case.
-    - stage: test
-      language: generic
-      os: linux
-      dist: xenial
-      env:
       - SWIFT_VERSION=5.0
       install:
       - eval "$(curl -sL https://swiftenv.fuller.li/install.sh)"
@@ -72,7 +45,6 @@
       - SWIFT_VERSION=5.1
       install:
       - eval "$(curl -sL https://swiftenv.fuller.li/install.sh)"
->>>>>>> 9ac7d7f3
       script:
       - swift build
       - swift test --filter BitByteDataTests
@@ -90,49 +62,24 @@
       - swift test --filter BitByteDataTests
       - swift build -c release # Check Release build just in case.
     - stage: benchmark
+      if: NOT (tag IS present)
       language: swift
       os: osx
-<<<<<<< HEAD
-      osx_image: xcode10.3
+      osx_image: xcode10.3 # Swift 5.0
       script:
       - ./benchmarks.py run
     - stage: benchmark
       if: NOT (tag IS present)
       language: swift
       os: osx
-      osx_image: xcode11.3
-=======
-      osx_image: xcode10.1 # Swift 4.2
-      script:
-      - ./benchmarks.py run
-    - stage: benchmark
-      language: swift
-      os: osx
-      osx_image: xcode10.3 # Swift 5.0
-      script:
-      - ./benchmarks.py run
-    - stage: benchmark
-      language: swift
-      os: osx
       osx_image: xcode11.3 # Swift 5.1
       script:
       - ./benchmarks.py run
     - stage: benchmark
+      if: NOT (tag IS present)
       language: swift
       os: osx
       osx_image: xcode11.4 # Swift 5.2
->>>>>>> 9ac7d7f3
-      script:
-      - ./benchmarks.py run
-    - stage: benchmark
-      if: NOT (tag IS present)
-      language: generic
-      os: linux
-      dist: xenial
-      env:
-      - SWIFT_VERSION=4.2
-      install:
-      - eval "$(curl -sL https://swiftenv.fuller.li/install.sh)"
       script:
       - ./benchmarks.py run
     - stage: benchmark
@@ -172,11 +119,7 @@
       if: tag IS present
       language: generic
       os: osx
-<<<<<<< HEAD
-      osx_image: xcode11.3
-=======
       osx_image: xcode11.4
->>>>>>> 9ac7d7f3
       env:
         secure: fmKQgrPRx2iisNPzxDhOTfXPsnQMJxDgIMItVNjl1AKByraOpiDAGVESySvy+vwQqITCB/BfvdkW7smAPcvFJxIPRx1v4J0VY9kGHdnafMw35XY0Vj9soYkzNS4zrUebxY2gWkGM6Q6dgLOGT/9MSEyWqXBTtVz9sLwA7yr3ZI72yZDbcSz3XGa1fFZRVfwv3I+bmuozG7dq7tyqcSKgRZnHg1VvaRdxcaGqSGSUsNu0YLzmNedujNcU+gTXcxMdrXA1eaheHc2pwNA0TDf3KkefJpaVMXrA/Un8e9MaJ1lMnPlIiEI3dPTuogtQY7p59vgulBNBPEJovTHI0jCaNyLUkTkHgGcUuOwHqwUIKZCEiiqM1j12sdLo4O2tAdNaNHDtd8D3bCakrdJxXlUWVfjrCwvBB555gd0drRirQgYX+5gGFwnTQE8tOcjK4qUvJaOAouHsnm/DmW+fLJPX76KoU6QOtGJt6PQ92yBgKRhaSg/sQ28WPuCmF2p7BuUSuULxcM2LU5eA5aFxayoZvR2E9uvfFxnFh01iV6clcZo25U03AuxJmuI7Mhl83amj8bm5CRBbuRw5sIljXfBujFUel+kz/HXalS7lStqH9iPyiQvh24WkPzHKNQdjRI7v3kyrVSXJ3Xl6+fopXqr/25MwqD4bt57QgglJ2IQtnLM=
       addons:
